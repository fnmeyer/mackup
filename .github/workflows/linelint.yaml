# Make sure that all text files end with a newline character.
# Configure your editor to end every file with a newline character.
# See <https://stackoverflow.com/a/729795>
<<<<<<< HEAD
on:
  - pull_request
  # - push
=======
>>>>>>> b696eb77
name: linelint
on:
  # push:
  #   branches:
  #     - master
  pull_request:

jobs:
  linelint:
    runs-on: ubuntu-latest
    name: Check if all files end with a newline character
    steps:
      - name: Checkout
        uses: actions/checkout@v4
      - name: Linelint
        uses: fernandrone/linelint@master<|MERGE_RESOLUTION|>--- conflicted
+++ resolved
@@ -1,12 +1,6 @@
 # Make sure that all text files end with a newline character.
 # Configure your editor to end every file with a newline character.
 # See <https://stackoverflow.com/a/729795>
-<<<<<<< HEAD
-on:
-  - pull_request
-  # - push
-=======
->>>>>>> b696eb77
 name: linelint
 on:
   # push:
