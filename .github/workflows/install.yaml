--- conflicted
+++ resolved
@@ -1,12 +1,5 @@
 name: Test installs
 on:
-<<<<<<< HEAD
-  - pull_request
-  # - push
-
-jobs:
-  install:
-=======
   # push:
   #   branches:
   #     - master
@@ -14,7 +7,6 @@
 
 jobs:
   install-on-linux:
->>>>>>> b696eb77
     strategy:
       matrix:
         os:
