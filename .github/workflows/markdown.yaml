name: Lint Markdown
on:
<<<<<<< HEAD
  - pull_request
  # - push
=======
  # push:
  #   branches:
  #     - master
  pull_request:
>>>>>>> b696eb77

jobs:
  mdl:
    runs-on: ubuntu-latest
    steps:
      - uses: actions/checkout@v4
      - uses: articulate/actions-markdownlint@v1
        with:
          config: .markdownlint.yaml
          ignore: "tests/"<|MERGE_RESOLUTION|>--- conflicted
+++ resolved
@@ -1,16 +1,12 @@
 name: Lint Markdown
 on:
-<<<<<<< HEAD
-  - pull_request
-  # - push
-=======
   # push:
   #   branches:
   #     - master
   pull_request:
->>>>>>> b696eb77
 
 jobs:
+
   mdl:
     runs-on: ubuntu-latest
     steps:
