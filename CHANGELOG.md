--- conflicted
+++ resolved
@@ -22,7 +22,6 @@
 - Add support for Spotify Notifications (via @mateusrevoredo)
 - Fixed Gear Player Support (via @TCattd)
 - Fixed Mailplane Support (via @TCattd)
-<<<<<<< HEAD
 - Add support for Maid (via @zanderzhng)
 - Add support for Ansible (via @mlrobinson)
 - Add support for Querious (via @ryanjbonnell)
@@ -39,9 +38,7 @@
 - Add support for fasd (via @doubleloop)
 - Add support for doublecmd (via @doubleloop)
 - Add support for BBEdit (via @ryanjbonnell)
-=======
 - Add support for TextExpander (via @cjs)
->>>>>>> 7b49a637
 
 ## Mackup 0.8.12
 
