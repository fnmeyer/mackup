# Mackup Changelog

## WIP

- Support for Liftoff (vía @Lumde)
- Support for Sublime Text 3 in Linux (thx @hiyer)
- Support for Charles (via @raylillywhite)
- Support for Keybase
- Support for MySQL (via @fayland)
<<<<<<< HEAD
- Support for Wget (via @fayland)
- Improved support for Divvy (via @oalders)
- Support for SBT (via @laughedelic)
- Imroved support for nvALT (via @aristidesfl)
=======
- Support for Perl related configuration (via @fayland)
>>>>>>> 46a3a817

## Mackup 0.7.2

- Support for Atom (via @damiankloip)
- Support for RubyMine 6 (via @damiankloip)
- Support for SBCL (via @yonkeltron)
- Support for asciinema (via @yonkeltron)
- Support for AWS CLI (via @yonkeltron)
- Limit .vim folder backup for better linux support (thx @Imperiopolis)
- Add a missing OmniFocus preferences file (via @sbleon)
- Support for Phoenix (via @vitorgalvao)
- Print out the moved files on uninstall

## Mackup 0.7.1

- Improved the configuration loader engine
- Added support for Processing (thx @vitorgalvao)
- Improved support for launchbar and fish (thx @aristidesfl)
- Support for R (via @yonkeltron)
- Error out when an absolute filepath is used in a application config

## Mackup 0.7

- Added support for Google Drive to store your files
- Added support for any directory to store your files
- Ability to customize the Mackup directory name
- Improved the test coverage

## Mackup 0.6.1

- Added support for Livestreamer (thx @vitorgalvao)
- Added support for Brackets (thx @vitorgalvao)
- Added a list mode to list supported apps
- Improved the help message
- Prevent Mackup to be run as a superuser
- Code cleanup

## Mackup 0.6

- Added support for custom applications
- Fixed pip support (thx @lachlancooper)
- Added XChat support (thx @scottydelta)
- Removing Ember support, it does not like file links
- Homebrew fixes
- Doc updates

## Mackup 0.5.9

- Added support for rTorrent (thx @mgalkiewicz)
- Added support for Dolphin (thx @lachlancooper)
- Improved Janus support for Vim
- Do not sync Dash Docsets anymore
- Added support for Lightroom 5 (thx @Darep)
- Added support for Adobe Camera Raw (thx @Darep)
- Refactored the code to prepare future modularization

## Mackup 0.5.8

- Extend Little Snitch with latest user config file (thx @stechico)
- Added support to Hands Off! (thx @stechico)
- Fixed GnuPG support

## Mackup 0.5.7

- Only sync the config for Bundler
- Don't sync Apple Messages attachments
- Added support for Default Folder X (thx @Cottser)
- Added support for Path Finder (thx @Cottser)

## Mackup 0.5.6

- Added support for LittleSnitch (thx @stechio)
- Added support for OmniGraffle (thx @stecico)
- Added support for SABnzbd (thx @stechico)
- Added support for Skitch (thx @stechico)
- Added support for FontExplorer X (thx @stechico)
- Improved Transmission support (thx @stechico)
- Added support for Lightroom 2, 3 and 4 (thx @stechico)
- Fix Bundler’s synced dir (thx @atipugin)

## Mackup 0.5.5

- Added support for Enjoyable (thx @vitorgalvao)
- Added support for Deal Alert (thx @vitorgalvao)
- Added support for MagicPrefs (thx @vitorgalvao)
- Added support for LaunchBar (thx @Cottser)
- Added support for XLD (thx @vitorgalvao)
- Added support for Gmail Notifr (thx @lachlancooper)
- Added support for Awareness (thx @lachlancooper)
- Added support for Chicken (thx @lachlancooper)
- Added support for Hexels (thx @lachlancooper)
- Added support for Clementine (thx @lachlancooper)
- Add support for mpd and ncmpcpp (thx @zmrow)
- Improved Sublime 3 support (thx @laupiFrpar)
- Added FileZilla support (thx @kidh0)
- Added support for Light Table (thx @vitorgalvao)

## Mackup 0.5.4

- Added support for Arara and Aspell (thx @twsh)
- Removed support of OS X Services, as it does not support links
- Added support for i2cssh and iTunes Applescripts (thx @jannae)
- Make slogan consistent throughout (thx @Cottser)
- Added tests to cover file copying and linking (thx @Cottser)
- Better Apple Messages support (thx @vitorgalvao)
- Added support for Keka (thx @vitorgalvao)
- Added support for Feeds (thx @vitorgalvao)
- Added support for Textual (thx @vitorgalvao)

## Mackup 0.5.3

- Added support for Divvy (thx @saulshanabrook)
- Added support for Apple Messages (thx @pzbyszynski)
- Added support for Skype (thx @pzbyszynski)
- Added support for SuperDuper! (thx @pzbyszynski)
- Added support for ForkLift 2 (thx @pzbyszynski)
- Added support for Ember (thx @pzbyszynski)
- Added support for Dash and Cyberduck (thx @suprememoocow)
- Added support for Mou (thx @jannae)
- Added support for PokerStars (thx @vitorgalvao)

## Mackup 0.5.2

- Added support for Tower (thx @MichaelRBond)
- Added support for Colloquy (thx @MichaelRBond)
- Added support for Twitterrific (thx @MichaelRBond)
- Mackup path in dropbox is now configurable via constant (thx @MichaelRBond)
- Added support for Spectacle (thx @vincecima)

## Mackup 0.5.1

- Added support for exercism (thx @mwarkentin)
- Added support for Skim
- Added support for Scenario
- Added support for Ack (thx @adamlogic)
- Added support for Stata and SelfControl (thx @kfinlay)
- Added support for LaTeXiT (thx @twsh)
- Do not link ~/Library/* files on GNU/Linux, should fix #104

## Mackup 0.5

- Added GNU/Linux support (thx @flexiondotorg)
- Added the ability to explicitly list the list of applications to sync (thx
  @zuhao)
- Added support for Shuttle, the heroku-accounts plugin for Heroku, bundler,
  pry and awesome-print for Ruby (thx @yabawock)
- Added support for Bash it (thx @Tam-Lin)

## Mackup 0.4.4

- Conflict folder sync fix (thx @ediventurin)
- Added support for PIP (thx @dhellmann)
- Added support for FTP's .netrc, Chef, Pear (thx @yabawock)
- Added support for Irssi (thx @louisrli)
- Added support for Htop and Janus (thx @walkertraylor)
- Added support for Transmit (thx @dustinmm80)
- Improved Vim support (thx @yabawock)

## Mackup 0.4.3

- Added support for nvALT (thx @stenehall)
- Added support for Adobe Lightroom, OS X Scripts Services and Quicklook (thx
  @Tam-Lin)
- Added support for Bartender, Caffeine, CloudApp, Droplr, Fantastical, Moom,
  OmniFocus, Pastebot, PopClip, Slogger (thx @ediventurin)
- Added support for ClipMenu, MenuMeters, PhpStorm 6, RubyMine 5, Spotify
  (thx @hakubo)
- Added support for Concentrate (thx @raylillywhite)
- Added support for BibDesk (thx @twsh)

## Mackup 0.4.2

- Made a method to check if a process is running (not yet)
- Added support for XCode (thx @adeca)
- Added support for CoRD, Spark, f.lux, BetterTouchTool, BetterSnapTool and
  Coda 2 (thx @TimCorcoran)
- Added support for Mailplane and Gitbox (thx @THEY)

## Mackup 0.4.1

- Hotfix: Checking that a process is runnin is not working everywhere

## Mackup 0.4

- Fixed support for locked files e.g. SourceTree (thx @dbingham)
- Added support for Nano (thx @stechico)
- Added support for SHSH Blobs (thx @stechico)
- Added support for Teamocil and Tmuxinator (thx @djquan)
- Added support for Viscosity and Transmission (thx @ovrtn)
- Fixed support for Sublime Text (thx @nZac)
- Added a config file to not sync some user defined applications (thx @nZac)

## Mackup 0.3.2

- Added support for iTerm2 (thx @joshbrown)
- Added support for SourceTree (thx @stechico)
- Added support for OS X's ColorSync profiles (thx @stechico)
- Added support of AppCode 2 (thx @MarcoSero)
- Added support of IntelliJIdea 12 (thx @MarcoSero)
- Added support of RubyMine 4 (thx @MarcoSero)
- Fixed a typo (thx @dhellmann)
- Added support for Screen (thx @dhellmann)
- Added support for PyPI (thx @dhellmann)
- Added support for ExpanDrive (thx @dhellmann)
- Added support for Git Hooks (thx @dhellmann)

## Mackup 0.3.1

- Added support for Slate (thx @stechico)
- Added support for Adium (thx @stechico)
- Improved support for Mercurial (thx @stechico)
- Added support for Sublime Text 3 (thx @laupiFrpar)
- Added support for MPV (thx @Nyx0uf)
- Added support for Ventrilo (thx @stechico)
- Added support for TextMate (thx @hkaju)
- Added support for Tmux, SizeUp, Quicksilver, Witch, ControlPlane, GeekTool,
  Keymo, KeyRemap4MacBook, MercuryMover, PCKeyboardHack (thx @orenshk)
- Made the help screen more readable (too many supported apps)

## Mackup 0.3

- Added an uninstall mode to revert a system to its pre-Mackup state
- Added support for Byobu (thx @drye)
- Added support for Fish (thx @saulshanabrook)
- Improved the Vim support

## Mackup 0.2

- Added support for Emacs and XEmacs
- Added support for Zsh
- Added support for LimeChat
- Added support for Subversion (thx @adamme)
- Added support for Oh My Zsh (thx @adamme)
- Added support for Ruby and Rails (thx @atipugin)
- Added support for Pow (thx @atipugin)
- Added support for Ruby Version (thx @adamstac)
- Added support for Pentadactyl (thx @alanning)
- Added support for Vimperator (thx @alanning)
- Improved Git support (thx @atipugin)
- Improved Bash support (thx @adamme)
- Doc updates

## Mackup 0.1

- Initial release<|MERGE_RESOLUTION|>--- conflicted
+++ resolved
@@ -7,14 +7,11 @@
 - Support for Charles (via @raylillywhite)
 - Support for Keybase
 - Support for MySQL (via @fayland)
-<<<<<<< HEAD
 - Support for Wget (via @fayland)
 - Improved support for Divvy (via @oalders)
 - Support for SBT (via @laughedelic)
 - Imroved support for nvALT (via @aristidesfl)
-=======
 - Support for Perl related configuration (via @fayland)
->>>>>>> 46a3a817
 
 ## Mackup 0.7.2
 
