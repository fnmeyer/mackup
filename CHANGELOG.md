--- conflicted
+++ resolved
@@ -2,15 +2,12 @@
 
 ## WIP
 
-<<<<<<< HEAD
-- Added support for Lightroom 5 (thx @Darep)
-=======
-- Added support for Adobe Camera Raw (thx @Darep)
->>>>>>> 01e23638
 - Added support for rTorrent (thx @mgalkiewicz)
 - Added support for Dolphin (thx @lachlancooper)
 - Improved Janus support for Vim
 - Do not sync Dash Docsets anymore
+- Added support for Lightroom 5 (thx @Darep)
+- Added support for Adobe Camera Raw (thx @Darep)
 
 ## Mackup 0.5.8
 
