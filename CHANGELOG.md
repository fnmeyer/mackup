--- conflicted
+++ resolved
@@ -5,6 +5,7 @@
 - Added support for syncing over Box (via @ninjabong)
 - Added support for Photoshop CC (via @ponychicken)
 - Removed problematic Lightroom support
+- Improved support for ssh, excluding the credential keys (via @nkcfan)
 
 ## Mackup 0.8.7
 
@@ -183,7 +184,6 @@
 - Improved support for Stata (via @kfinlay)
 - Improved Messages support (via @vitorgalvao)
 - Support for Seil and moved PCKeyboardHack there (via @kfinlay)
-<<<<<<< HEAD
 - Improved support for curl (via @nkcfan)
 - Improved support for fish (via @nanoxd)
 - Improved support for BibDesk (via @kfinlay)
@@ -194,9 +194,6 @@
 - Improved support for ExpanDrive (via @kfinlay)
 - Added support for Tower 2 (via @mAAdhaTTah)
 - Improved support for Textual (via @oalders)
-=======
-- Improved support for ssh, excluding any the credential keys (via @nkcfan)
->>>>>>> dcb26baf
 
 ## Mackup 0.7.3
 
