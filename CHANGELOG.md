# Mackup Changelog

## WIP

<<<<<<< HEAD
- Added support for Slate (thx @stechico)
- Added support for Adium (thx @stechico)
- Improved support for Mercurial (thx @stechico)
=======
## Mackup 0.4

- Added support for Sublime Text 3
>>>>>>> b551dfe3

## Mackup 0.3

- Added an uninstall mode to revert a system to its pre-Mackup state
- Added support for Byobu (thx @drye)
- Added support for Fish (thx @saulshanabrook)
- Improved the Vim support

## Mackup 0.2

- Added support for Emacs and XEmacs
- Added support for Zsh
- Added support for LimeChat
- Added support for Subversion (thx @adamme)
- Added support for Oh My Zsh (thx @adamme)
- Added support for Ruby and Rails (thx @atipugin)
- Added support for Pow (thx @atipugin)
- Added support for Ruby Version (thx @adamstac)
- Added support for Pentadactyl (thx @alanning)
- Added support for Vimperator (thx @alanning)
- Improved Git support (thx @atipugin)
- Improved Bash support (thx @adamme)
- Doc updates

## Mackup 0.1

- Initial release<|MERGE_RESOLUTION|>--- conflicted
+++ resolved
@@ -2,15 +2,10 @@
 
 ## WIP
 
-<<<<<<< HEAD
 - Added support for Slate (thx @stechico)
 - Added support for Adium (thx @stechico)
 - Improved support for Mercurial (thx @stechico)
-=======
-## Mackup 0.4
-
-- Added support for Sublime Text 3
->>>>>>> b551dfe3
+- Added support for Sublime Text 3 (thx @laupiFrpar)
 
 ## Mackup 0.3
 
