# Mackup Changelog

## WIP

<<<<<<< HEAD
- Support for PostgreSQL (via @bashu)
=======
- Support for consular (via @bashu)
>>>>>>> 93e17c2b
- Support for jrnl (via @huyhong)
- Support for Rubocop (via @iainbeeston)
- Support for Terminator (via @chr1sbest)
- Support for Houdini (via @kfinlay)
- Support for IntelliJ IDEA 13 & 14 (via @dsager)
- Support for Pass (via @kykim)
- Support for Composer (via @fayland)
- Support for GHCi (via @marcosero)
- Add .gitignore (via @eyadsibai)
- Support for spectrwm (via @cnodell)
- Fixed Textual support (via @crkochan)
- Support for 1Password 4 (via @jverdeyen)
- Support for GrandTotal 3 (via @jverdeyen)
- Support for TaskPaper (via @iloveitaly)
- Support for SequelPro plist (via @iloveitaly)
- Support for Kaleidoscope (via @iloveitaly)
- Support for Stay (via @iloveitaly)
- Support for Screenhero (via @iloveitaly)
- Support for Scrivener (via @iloveitaly)
- Support for ColorSchemer Studio 2 (via @iloveitaly)
- Support for Billings Pro Server Admin (via @iloveitaly)
- Support for iStat Menus 5 (via @jverdeyen)
- Support for WebStorm 9 (via @inxilpro)
- Support for Oh My Fish (via @inxilpro)
- Support for Scroll Reverser (via @ponychicken)
- Support for JuliaLang (via @danielsuo)
- Support for OsX Stickies (via @djabbz)
- Support for Navicat Database GUI tools (via @tdm00)
- Sublime Text 3 now only syncs essential files, excluding session and cache folders

## Mackup 0.7.4

- Better Python packaging, deleted the half-baked binary
- Adding support for ngrok .ngrok (via @yonkeltron)
- Added support for JSHints .jshintrc
- Improved support for Slate (via @bradcerasani)
- Added support for nvpy - a Linux client for SimpleNote (via @hiyer)
- Atom now only syncs essential files, excluding compiled and cache folders (via @lmartins)
- Support for Artistic Style (via @feigaochn)
- Support for Tig (via @damiankloip)
- Added bundle directory to vim config (via @alanlamielle)
- Support for Prezto (via @ponceleao)
- Added support for PHPStorm 7 & 8 (via @singles)
- Added support for aria2c (via @singles)
- Added support for Magic Launch (via @ryanburnett)
- Added support for Hazel (via @ryanburnett)
- Added support for Soulver (via @ryanburnett)
- Support for newsbeuter (via @ToostInc)
- Improved support for Stata (via @kfinlay)
- Improved Messages support (via @vitorgalvao)
- Support for Seil and moved PCKeyboardHack there (via @kfinlay)
- Improved support for curl (via @nkcfan)
- Improved support for fish (via @nanoxd)
- Improved support for BibDesk (via @kfinlay)
- Support for Karabiner (via @kfinlay)
- Latex config for TextMate (via @kfinlay)
- Support for Cartographica (via @kfinlay)
- Support for Go2Shell (via @kfinlay)
- Improved support for ExpanDrive (via @kfinlay)
- Added support for Tower 2 (via @mAAdhaTTah)
- Improved support for Textual (via @oalders)

## Mackup 0.7.3

- Support for Liftoff (via @Lumde)
- Support for Sublime Text 3 in Linux (via @hiyer)
- Support for Charles (via @raylillywhite)
- Support for Keybase
- Support for MySQL (via @fayland)
- Support for Wget (via @fayland)
- Improved support for Divvy (via @oalders)
- Support for SBT (via @laughedelic)
- Imroved support for nvALT (via @aristidesfl)
- Support for Perl related configuration (via @fayland)
- Support for AusKey (via @antulik)

## Mackup 0.7.2

- Support for Atom (via @damiankloip)
- Support for RubyMine 6 (via @damiankloip)
- Support for SBCL (via @yonkeltron)
- Support for asciinema (via @yonkeltron)
- Support for AWS CLI (via @yonkeltron)
- Limit .vim folder backup for better linux support (via @Imperiopolis)
- Add a missing OmniFocus preferences file (via @sbleon)
- Support for Phoenix (via @vitorgalvao)
- Print out the moved files on uninstall

## Mackup 0.7.1

- Improved the configuration loader engine
- Added support for Processing (via @vitorgalvao)
- Improved support for launchbar and fish (via @aristidesfl)
- Support for R (via @yonkeltron)
- Error out when an absolute filepath is used in a application config

## Mackup 0.7

- Added support for Google Drive to store your files
- Added support for any directory to store your files
- Ability to customize the Mackup directory name
- Improved the test coverage

## Mackup 0.6.1

- Added support for Livestreamer (via @vitorgalvao)
- Added support for Brackets (via @vitorgalvao)
- Added a list mode to list supported apps
- Improved the help message
- Prevent Mackup to be run as a superuser
- Code cleanup

## Mackup 0.6

- Added support for custom applications
- Fixed pip support (via @lachlancooper)
- Added XChat support (via @scottydelta)
- Removing Ember support, it does not like file links
- Homebrew fixes
- Doc updates

## Mackup 0.5.9

- Added support for rTorrent (via @mgalkiewicz)
- Added support for Dolphin (via @lachlancooper)
- Improved Janus support for Vim
- Do not sync Dash Docsets anymore
- Added support for Lightroom 5 (via @Darep)
- Added support for Adobe Camera Raw (via @Darep)
- Refactored the code to prepare future modularization

## Mackup 0.5.8

- Extend Little Snitch with latest user config file (via @stechico)
- Added support to Hands Off! (via @stechico)
- Fixed GnuPG support

## Mackup 0.5.7

- Only sync the config for Bundler
- Don't sync Apple Messages attachments
- Added support for Default Folder X (via @Cottser)
- Added support for Path Finder (via @Cottser)

## Mackup 0.5.6

- Added support for LittleSnitch (via @stechio)
- Added support for OmniGraffle (via @stecico)
- Added support for SABnzbd (via @stechico)
- Added support for Skitch (via @stechico)
- Added support for FontExplorer X (via @stechico)
- Improved Transmission support (via @stechico)
- Added support for Lightroom 2, 3 and 4 (via @stechico)
- Fix Bundler’s synced dir (via @atipugin)

## Mackup 0.5.5

- Added support for Enjoyable (via @vitorgalvao)
- Added support for Deal Alert (via @vitorgalvao)
- Added support for MagicPrefs (via @vitorgalvao)
- Added support for LaunchBar (via @Cottser)
- Added support for XLD (via @vitorgalvao)
- Added support for Gmail Notifr (via @lachlancooper)
- Added support for Awareness (via @lachlancooper)
- Added support for Chicken (via @lachlancooper)
- Added support for Hexels (via @lachlancooper)
- Added support for Clementine (via @lachlancooper)
- Add support for mpd and ncmpcpp (via @zmrow)
- Improved Sublime 3 support (via @laupiFrpar)
- Added FileZilla support (via @kidh0)
- Added support for Light Table (via @vitorgalvao)

## Mackup 0.5.4

- Added support for Arara and Aspell (via @twsh)
- Removed support of OS X Services, as it does not support links
- Added support for i2cssh and iTunes Applescripts (via @jannae)
- Make slogan consistent throughout (via @Cottser)
- Added tests to cover file copying and linking (via @Cottser)
- Better Apple Messages support (via @vitorgalvao)
- Added support for Keka (via @vitorgalvao)
- Added support for Feeds (via @vitorgalvao)
- Added support for Textual (via @vitorgalvao)

## Mackup 0.5.3

- Added support for Divvy (via @saulshanabrook)
- Added support for Apple Messages (via @pzbyszynski)
- Added support for Skype (via @pzbyszynski)
- Added support for SuperDuper! (via @pzbyszynski)
- Added support for ForkLift 2 (via @pzbyszynski)
- Added support for Ember (via @pzbyszynski)
- Added support for Dash and Cyberduck (via @suprememoocow)
- Added support for Mou (via @jannae)
- Added support for PokerStars (via @vitorgalvao)

## Mackup 0.5.2

- Added support for Tower (via @MichaelRBond)
- Added support for Colloquy (via @MichaelRBond)
- Added support for Twitterrific (via @MichaelRBond)
- Mackup path in dropbox is now configurable via constant (via @MichaelRBond)
- Added support for Spectacle (via @vincecima)

## Mackup 0.5.1

- Added support for exercism (via @mwarkentin)
- Added support for Skim
- Added support for Scenario
- Added support for Ack (via @adamlogic)
- Added support for Stata and SelfControl (via @kfinlay)
- Added support for LaTeXiT (via @twsh)
- Do not link ~/Library/* files on GNU/Linux, should fix #104

## Mackup 0.5

- Added GNU/Linux support (via @flexiondotorg)
- Added the ability to explicitly list the list of applications to sync (thx
  @zuhao)
- Added support for Shuttle, the heroku-accounts plugin for Heroku, bundler,
  pry and awesome-print for Ruby (via @yabawock)
- Added support for Bash it (via @Tam-Lin)

## Mackup 0.4.4

- Conflict folder sync fix (via @ediventurin)
- Added support for PIP (via @dhellmann)
- Added support for FTP's .netrc, Chef, Pear (via @yabawock)
- Added support for Irssi (via @louisrli)
- Added support for Htop and Janus (via @walkertraylor)
- Added support for Transmit (via @dustinmm80)
- Improved Vim support (via @yabawock)

## Mackup 0.4.3

- Added support for nvALT (via @stenehall)
- Added support for Adobe Lightroom, OS X Scripts Services and Quicklook (thx
  @Tam-Lin)
- Added support for Bartender, Caffeine, CloudApp, Droplr, Fantastical, Moom,
  OmniFocus, Pastebot, PopClip, Slogger (via @ediventurin)
- Added support for ClipMenu, MenuMeters, PhpStorm 6, RubyMine 5, Spotify
  (via @hakubo)
- Added support for Concentrate (via @raylillywhite)
- Added support for BibDesk (via @twsh)

## Mackup 0.4.2

- Made a method to check if a process is running (not yet)
- Added support for XCode (via @adeca)
- Added support for CoRD, Spark, f.lux, BetterTouchTool, BetterSnapTool and
  Coda 2 (via @TimCorcoran)
- Added support for Mailplane and Gitbox (via @THEY)

## Mackup 0.4.1

- Hotfix: Checking that a process is runnin is not working everywhere

## Mackup 0.4

- Fixed support for locked files e.g. SourceTree (via @dbingham)
- Added support for Nano (via @stechico)
- Added support for SHSH Blobs (via @stechico)
- Added support for Teamocil and Tmuxinator (via @djquan)
- Added support for Viscosity and Transmission (via @ovrtn)
- Fixed support for Sublime Text (via @nZac)
- Added a config file to not sync some user defined applications (via @nZac)

## Mackup 0.3.2

- Added support for iTerm2 (via @joshbrown)
- Added support for SourceTree (via @stechico)
- Added support for OS X's ColorSync profiles (via @stechico)
- Added support of AppCode 2 (via @MarcoSero)
- Added support of IntelliJIdea 12 (via @MarcoSero)
- Added support of RubyMine 4 (via @MarcoSero)
- Fixed a typo (via @dhellmann)
- Added support for Screen (via @dhellmann)
- Added support for PyPI (via @dhellmann)
- Added support for ExpanDrive (via @dhellmann)
- Added support for Git Hooks (via @dhellmann)

## Mackup 0.3.1

- Added support for Slate (via @stechico)
- Added support for Adium (via @stechico)
- Improved support for Mercurial (via @stechico)
- Added support for Sublime Text 3 (via @laupiFrpar)
- Added support for MPV (via @Nyx0uf)
- Added support for Ventrilo (via @stechico)
- Added support for TextMate (via @hkaju)
- Added support for Tmux, SizeUp, Quicksilver, Witch, ControlPlane, GeekTool,
  Keymo, KeyRemap4MacBook, MercuryMover, PCKeyboardHack (via @orenshk)
- Made the help screen more readable (too many supported apps)

## Mackup 0.3

- Added an uninstall mode to revert a system to its pre-Mackup state
- Added support for Byobu (via @drye)
- Added support for Fish (via @saulshanabrook)
- Improved the Vim support

## Mackup 0.2

- Added support for Emacs and XEmacs
- Added support for Zsh
- Added support for LimeChat
- Added support for Subversion (via @adamme)
- Added support for Oh My Zsh (via @adamme)
- Added support for Ruby and Rails (via @atipugin)
- Added support for Pow (via @atipugin)
- Added support for Ruby Version (via @adamstac)
- Added support for Pentadactyl (via @alanning)
- Added support for Vimperator (via @alanning)
- Improved Git support (via @atipugin)
- Improved Bash support (via @adamme)
- Doc updates

## Mackup 0.1

- Initial release<|MERGE_RESOLUTION|>--- conflicted
+++ resolved
@@ -2,11 +2,8 @@
 
 ## WIP
 
-<<<<<<< HEAD
 - Support for PostgreSQL (via @bashu)
-=======
 - Support for consular (via @bashu)
->>>>>>> 93e17c2b
 - Support for jrnl (via @huyhong)
 - Support for Rubocop (via @iainbeeston)
 - Support for Terminator (via @chr1sbest)
