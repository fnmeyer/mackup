--- conflicted
+++ resolved
@@ -3,14 +3,11 @@
 ## WIP
 
 - Add support for Robomongo (via @rbartoli)
-<<<<<<< HEAD
 - Add support for AppCleaner (via @rbartoli)
 - Add support for Doxie (via @rbartoli)
 - Add support for Jumpcut (via @rbartoli)
 - Add support for TotalSpaces2 (via @rbartoli)
-=======
 - Add support for WebStorm 11 (via @rbartoli)
->>>>>>> 75745b8e
 
 ## Mackup 0.8.12
 
