--- conflicted
+++ resolved
@@ -3,16 +3,13 @@
 ## WIP
 
 - Added support for Divvy (thx @saulshanabrook)
-<<<<<<< HEAD
 - Added support for Apple Messages (thx @pzbyszynski)
 - Added support for Skype (thx @pzbyszynski)
 - Added support for SuperDuper! (thx @pzbyszynski)
 - Added support for ForkLift 2 (thx @pzbyszynski)
 - Added support for Ember (thx @pzbyszynski)
 - Added support for Dash and Cyberduck (thx @suprememoocow)
-=======
 - Added support for Mou (thx @jannae)
->>>>>>> 89022586
 
 ## Mackup 0.5.2
 
