--- conflicted
+++ resolved
@@ -1,6 +1,8 @@
 # Mackup Changelog
 
 ## WIP
+
+- Fixed support for poetry (via @ameyuuno)
 
 ## Mackup 0.8.32
 
@@ -27,11 +29,7 @@
 - Added support for Beets (via @publicarray)
 - Added support for Krew (via @exherb)
 - Added support for Homebrew (via @exherb)
-<<<<<<< HEAD
-- Fixed support for poetry (via @ameyuuno)
-=======
 - Added support for PyCharm versions 2020.2, 2020.3, 2020.4 (via @ameyuuno)
->>>>>>> 53b9c877
 - Added support for Netlify (via @pgilad)
 - Added support for K9s (via @tareksamni)
 - Added support for Powerlevel10k (via @tareksamni)
