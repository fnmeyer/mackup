--- conflicted
+++ resolved
@@ -15,7 +15,6 @@
 - Add support for Ctags (via @joshmedeski)
 - Add support for KeepingYouAwake (via @zharmany)
 - Add support for Terminal (via @ryanjbonnell)
-<<<<<<< HEAD
 - Add support for Sketch (via @enkia)
 - Added additional Navicat products to existing support (via @drbyte)
 - Add support for Visual Studio Code - Insiders (via @dannyamey)
@@ -27,9 +26,7 @@
 - Add support for Homebridge (via @icopp)
 - Add support for Luftrausers (via @icopp)
 - Add support for Nethack (via @icopp)
-=======
 - Add support for Factorio (via @icopp)
->>>>>>> d1f56a30
 
 ## Mackup 0.8.14
 
