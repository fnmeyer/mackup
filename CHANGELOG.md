--- conflicted
+++ resolved
@@ -29,12 +29,9 @@
 - Add support for Rime (via @codefalling)
 - Improved support for R (via @wyf88)
 - Add support for Rhythmbox (via @orschiro)
-<<<<<<< HEAD
 - Add support for MonoDevelop (via @jamessa)
 - Fixed Skype Support (via @TCattd)
-=======
 - Add support for Name Mangler (via @ryanjbonnell)
->>>>>>> f8f44a1e
 
 ## Mackup 0.8.12
 
