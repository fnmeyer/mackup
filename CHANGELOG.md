# Mackup Changelog

## WIP

<<<<<<< HEAD
- Added support for Enjoyable (thx @vitorgalvao)
- Added support for Deal Alert (thx @vitorgalvao)
- Added support for MagicPrefs (thx @vitorgalvao)
=======
- Added support for LaunchBar (thx @Cottser)
>>>>>>> f43eb4c8

## Mackup 0.5.4

- Added support for Arara and Aspell (thx @twsh)
- Removed support of OS X Services, as it does not support links
- Added support for i2cssh and iTunes Applescripts (thx @jannae)
- Make slogan consistent throughout (thx @Cottser)
- Added tests to cover file copying and linking (thx @Cottser)
- Better Apple Messages support (thx @vitorgalvao)
- Added support for Keka (thx @vitorgalvao)
- Added support for Feeds (thx @vitorgalvao)
- Added support for Textual (thx @vitorgalvao)

## Mackup 0.5.3

- Added support for Divvy (thx @saulshanabrook)
- Added support for Apple Messages (thx @pzbyszynski)
- Added support for Skype (thx @pzbyszynski)
- Added support for SuperDuper! (thx @pzbyszynski)
- Added support for ForkLift 2 (thx @pzbyszynski)
- Added support for Ember (thx @pzbyszynski)
- Added support for Dash and Cyberduck (thx @suprememoocow)
- Added support for Mou (thx @jannae)
- Added support for PokerStars (thx @vitorgalvao)

## Mackup 0.5.2

- Added support for Tower (thx @MichaelRBond)
- Added support for Colloquy (thx @MichaelRBond)
- Added support for Twitterrific (thx @MichaelRBond)
- Mackup path in dropbox is now configurable via constant (thx @MichaelRBond)
- Added support for Spectacle (thx @vincecima)

## Mackup 0.5.1

- Added support for exercism (thx @mwarkentin)
- Added support for Skim
- Added support for Scenario
- Added support for Ack (thx @adamlogic)
- Added support for Stata and SelfControl (thx @kfinlay)
- Added support for LaTeXiT (thx @twsh)
- Do not link ~/Library/* files on GNU/Linux, should fix #104

## Mackup 0.5

- Added GNU/Linux support (thx @flexiondotorg)
- Added the ability to explicitly list the list of applications to sync (thx
  @zuhao)
- Added support for Shuttle, the heroku-accounts plugin for Heroku, bundler, pry
  and awesome-print for Ruby (thx @yabawock)
- Added support for Bash it (thx @Tam-Lin)

## Mackup 0.4.4

- Conflict folder sync fix (thx @ediventurin)
- Added support for PIP (thx @dhellmann)
- Added support for FTP's .netrc, Chef, Pear (thx @yabawock)
- Added support for Irssi (thx @louisrli)
- Added support for Htop and Janus (thx @walkertraylor)
- Added support for Transmit (thx @dustinmm80)
- Improved Vim support (thx @yabawock)

## Mackup 0.4.3

- Added support for nvALT (thx @stenehall)
- Added support for Adobe Lightroom, OS X Scripts Services and Quicklook (thx
  @Tam-Lin)
- Added support for Bartender, Caffeine, CloudApp, Droplr, Fantastical, Moom,
  OmniFocus, Pastebot, PopClip, Slogger (thx @ediventurin)
- Added support for ClipMenu, MenuMeters, PhpStorm 6, RubyMine 5, Spotify
  (thx @hakubo)
- Added support for Concentrate (thx @raylillywhite)
- Added support for BibDesk (thx @twsh)

## Mackup 0.4.2

- Made a method to check if a process is running (not yet)
- Added support for XCode (thx @adeca)
- Added support for CoRD, Spark, f.lux, BetterTouchTool, BetterSnapTool and
  Coda 2 (thx @TimCorcoran)
- Added support for Mailplane and Gitbox (thx @THEY)

## Mackup 0.4.1

- Hotfix: Checking that a process is runnin is not working everywhere

## Mackup 0.4

- Fixed support for locked files e.g. SourceTree (thx @dbingham)
- Added support for Nano (thx @stechico)
- Added support for SHSH Blobs (thx @stechico)
- Added support for Teamocil and Tmuxinator (thx @djquan)
- Added support for Viscosity and Transmission (thx @ovrtn)
- Fixed support for Sublime Text (thx @nZac)
- Added a config file to not sync some user defined applications (thx @nZac)

## Mackup 0.3.2

- Added support for iTerm2 (thx @joshbrown)
- Added support for SourceTree (thx @stechico)
- Added support for OS X's ColorSync profiles (thx @stechico)
- Added support of AppCode 2 (thx @MarcoSero)
- Added support of IntelliJIdea 12 (thx @MarcoSero)
- Added support of RubyMine 4 (thx @MarcoSero)
- Fixed a typo (thx @dhellmann)
- Added support for Screen (thx @dhellmann)
- Added support for PyPI (thx @dhellmann)
- Added support for ExpanDrive (thx @dhellmann)
- Added support for Git Hooks (thx @dhellmann)

## Mackup 0.3.1

- Added support for Slate (thx @stechico)
- Added support for Adium (thx @stechico)
- Improved support for Mercurial (thx @stechico)
- Added support for Sublime Text 3 (thx @laupiFrpar)
- Added support for MPV (thx @Nyx0uf)
- Added support for Ventrilo (thx @stechico)
- Added support for TextMate (thx @hkaju)
- Added support for Tmux, SizeUp, Quicksilver, Witch, ControlPlane, GeekTool,
  Keymo, KeyRemap4MacBook, MercuryMover, PCKeyboardHack (thx @orenshk)
- Made the help screen more readable (too many supported apps)

## Mackup 0.3

- Added an uninstall mode to revert a system to its pre-Mackup state
- Added support for Byobu (thx @drye)
- Added support for Fish (thx @saulshanabrook)
- Improved the Vim support

## Mackup 0.2

- Added support for Emacs and XEmacs
- Added support for Zsh
- Added support for LimeChat
- Added support for Subversion (thx @adamme)
- Added support for Oh My Zsh (thx @adamme)
- Added support for Ruby and Rails (thx @atipugin)
- Added support for Pow (thx @atipugin)
- Added support for Ruby Version (thx @adamstac)
- Added support for Pentadactyl (thx @alanning)
- Added support for Vimperator (thx @alanning)
- Improved Git support (thx @atipugin)
- Improved Bash support (thx @adamme)
- Doc updates

## Mackup 0.1

- Initial release<|MERGE_RESOLUTION|>--- conflicted
+++ resolved
@@ -2,13 +2,10 @@
 
 ## WIP
 
-<<<<<<< HEAD
 - Added support for Enjoyable (thx @vitorgalvao)
 - Added support for Deal Alert (thx @vitorgalvao)
 - Added support for MagicPrefs (thx @vitorgalvao)
-=======
 - Added support for LaunchBar (thx @Cottser)
->>>>>>> f43eb4c8
 
 ## Mackup 0.5.4
 
