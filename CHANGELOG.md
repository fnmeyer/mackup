--- conflicted
+++ resolved
@@ -14,7 +14,6 @@
 - Support for Rubocop (via @iainbeeston)
 - Support for Terminator (via @chr1sbest)
 - Support for Houdini (via @kfinlay)
-<<<<<<< HEAD
 - Support for IntelliJ IDEA 13 & 14 (via @dsager)
 - Support for Pass (via @kykim)
 - Support for Composer (via @fayland)
@@ -56,10 +55,7 @@
 - Fix: Take into account apps specified in .mackup.cfg for the restore and
   uninstall operations
 - Improvement: More explicit file paths displayed (thx @danielcompton)
-=======
-- Support for IntelliJ IDEA 13 (via @dsager)
 - Support for Webstorm 8 (via @webpro)
->>>>>>> 92f8ce41
 
 ## Mackup 0.7.4
 
