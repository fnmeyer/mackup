# Mackup Changelog

## WIP

<<<<<<< HEAD
- Limit .gem folder backup for Ruby, including credentials file only (via
  @ashchan)
- Support for PostgreSQL (via @bashu)
- Support for consular (via @bashu)
- Support for Punto Switcher (via @bashu)
- Support for Poedit (via @bashu)
- Support for Max (via @bashu)
- Support for jrnl (via @huyhong)
- Support for XtraFinder (via @ethanl)
- Support for Rubocop (via @iainbeeston)
- Support for Terminator (via @chr1sbest)
- Support for Houdini (via @kfinlay)
- Support for IntelliJ IDEA 13 & 14 (via @dsager)
- Support for Pass (via @kykim)
- Support for Composer (via @fayland)
- Support for GHCi (via @marcosero)
- Add .gitignore (via @eyadsibai)
- Support for spectrwm (via @cnodell)
- Fixed Textual support (via @crkochan)
- Support for 1Password 4 (via @jverdeyen)
- Support for GrandTotal 3 (via @jverdeyen)
- Support for TaskPaper (via @iloveitaly)
- Support for SequelPro plist (via @iloveitaly)
- Support for Kaleidoscope (via @iloveitaly)
- Support for Stay (via @iloveitaly)
- Support for Screenhero (via @iloveitaly)
- Support for Scrivener (via @iloveitaly)
- Support for ColorSchemer Studio 2 (via @iloveitaly)
- Support for Billings Pro Server Admin (via @iloveitaly)
- Support for iStat Menus 5 (via @jverdeyen)
- Support for WebStorm 9 (via @inxilpro)
- Support for Oh My Fish (via @inxilpro)
- Support for Scroll Reverser (via @ponychicken)
- Support for JuliaLang (via @danielsuo)
- Support for OsX Stickies (via @djabbz)
- Support for Navicat Database GUI tools (via @tdm00)
- Sublime Text 3 now only syncs essential files, excluding session and cache
  folders
- Support for ProxyChains & ProxyChains NG (via @mttrb)
- Support for Maven (via @jcgay)
- Improved support for Apple ColorSync (via @devnulled)
- Support for IPython (via @nrvs)
- Support for i3 (via @akash0x53)
- Support for tint2 (via @mr-seiler)
- Support for Conky (via @mr-seiler)
- Fix: Custom app config must take precedence over stock app config (thx @Gyran
  and @jalaziz)
- Support for Ubersicht (via @kfinlay)
- Added support for npm (via @zheng1 and @jaxgeller)
- Added support for Microsoft Azure CLI (via @zheng1)
- Fix: Take into account apps specified in .mackup.cfg for the restore and
  uninstall operations
- Improvement: More explicit file paths displayed (thx @danielcompton)
- Support for Webstorm 8 (via @webpro)
- Support for dig (via @glaszig)
- Support for Copy sync engine (via @exiva)
- Improved bash support (via @pkyeck)
- Improved Python 3 support (via @dannluciano)
- Added support for VLC (via @kiliankoe)

## Mackup 0.7.4

- Better Python packaging, deleted the half-baked binary
- Adding support for ngrok .ngrok (via @yonkeltron)
- Added support for JSHints .jshintrc
- Improved support for Slate (via @bradcerasani)
- Added support for nvpy - a Linux client for SimpleNote (via @hiyer)
- Atom now only syncs essential files, excluding compiled and cache folders
  (via @lmartins)
- Support for Artistic Style (via @feigaochn)
=======
- Added doc, ftdetect, ftplugin, indent, syntax directories to vim config
  (via @feigaochn)
>>>>>>> 2663872a
- Support for Tig (via @damiankloip)
- Added bundle directory to vim config (via @alanlamielle)
- Support for Prezto (via @ponceleao)
- Added support of AppCode 3 (via @turygo)
- Added support for PHPStorm 7 & 8 (via @singles)
- Added support for aria2c (via @singles)
- Added support for Magic Launch (via @ryanburnett)
- Added support for Hazel (via @ryanburnett)
- Added support for Soulver (via @ryanburnett)
- Support for newsbeuter (via @ToostInc)
- Improved support for Stata (via @kfinlay)
- Improved Messages support (via @vitorgalvao)
- Support for Seil and moved PCKeyboardHack there (via @kfinlay)
- Improved support for curl (via @nkcfan)
- Improved support for fish (via @nanoxd)
- Improved support for BibDesk (via @kfinlay)
- Support for Karabiner (via @kfinlay)
- Latex config for TextMate (via @kfinlay)
- Support for Cartographica (via @kfinlay)
- Support for Go2Shell (via @kfinlay)
- Improved support for ExpanDrive (via @kfinlay)
- Added support for Tower 2 (via @mAAdhaTTah)
- Improved support for Textual (via @oalders)

## Mackup 0.7.3

- Support for Liftoff (via @Lumde)
- Support for Sublime Text 3 in Linux (via @hiyer)
- Support for Charles (via @raylillywhite)
- Support for Keybase
- Support for MySQL (via @fayland)
- Support for Wget (via @fayland)
- Improved support for Divvy (via @oalders)
- Support for SBT (via @laughedelic)
- Imroved support for nvALT (via @aristidesfl)
- Support for Perl related configuration (via @fayland)
- Support for AusKey (via @antulik)

## Mackup 0.7.2

- Support for Atom (via @damiankloip)
- Support for RubyMine 6 (via @damiankloip)
- Support for SBCL (via @yonkeltron)
- Support for asciinema (via @yonkeltron)
- Support for AWS CLI (via @yonkeltron)
- Limit .vim folder backup for better linux support (via @Imperiopolis)
- Add a missing OmniFocus preferences file (via @sbleon)
- Support for Phoenix (via @vitorgalvao)
- Print out the moved files on uninstall

## Mackup 0.7.1

- Improved the configuration loader engine
- Added support for Processing (via @vitorgalvao)
- Improved support for launchbar and fish (via @aristidesfl)
- Support for R (via @yonkeltron)
- Error out when an absolute filepath is used in a application config

## Mackup 0.7

- Added support for Google Drive to store your files
- Added support for any directory to store your files
- Ability to customize the Mackup directory name
- Improved the test coverage

## Mackup 0.6.1

- Added support for Livestreamer (via @vitorgalvao)
- Added support for Brackets (via @vitorgalvao)
- Added a list mode to list supported apps
- Improved the help message
- Prevent Mackup to be run as a superuser
- Code cleanup

## Mackup 0.6

- Added support for custom applications
- Fixed pip support (via @lachlancooper)
- Added XChat support (via @scottydelta)
- Removing Ember support, it does not like file links
- Homebrew fixes
- Doc updates

## Mackup 0.5.9

- Added support for rTorrent (via @mgalkiewicz)
- Added support for Dolphin (via @lachlancooper)
- Improved Janus support for Vim
- Do not sync Dash Docsets anymore
- Added support for Lightroom 5 (via @Darep)
- Added support for Adobe Camera Raw (via @Darep)
- Refactored the code to prepare future modularization

## Mackup 0.5.8

- Extend Little Snitch with latest user config file (via @stechico)
- Added support to Hands Off! (via @stechico)
- Fixed GnuPG support

## Mackup 0.5.7

- Only sync the config for Bundler
- Don't sync Apple Messages attachments
- Added support for Default Folder X (via @Cottser)
- Added support for Path Finder (via @Cottser)

## Mackup 0.5.6

- Added support for LittleSnitch (via @stechio)
- Added support for OmniGraffle (via @stecico)
- Added support for SABnzbd (via @stechico)
- Added support for Skitch (via @stechico)
- Added support for FontExplorer X (via @stechico)
- Improved Transmission support (via @stechico)
- Added support for Lightroom 2, 3 and 4 (via @stechico)
- Fix Bundler’s synced dir (via @atipugin)

## Mackup 0.5.5

- Added support for Enjoyable (via @vitorgalvao)
- Added support for Deal Alert (via @vitorgalvao)
- Added support for MagicPrefs (via @vitorgalvao)
- Added support for LaunchBar (via @Cottser)
- Added support for XLD (via @vitorgalvao)
- Added support for Gmail Notifr (via @lachlancooper)
- Added support for Awareness (via @lachlancooper)
- Added support for Chicken (via @lachlancooper)
- Added support for Hexels (via @lachlancooper)
- Added support for Clementine (via @lachlancooper)
- Add support for mpd and ncmpcpp (via @zmrow)
- Improved Sublime 3 support (via @laupiFrpar)
- Added FileZilla support (via @kidh0)
- Added support for Light Table (via @vitorgalvao)

## Mackup 0.5.4

- Added support for Arara and Aspell (via @twsh)
- Removed support of OS X Services, as it does not support links
- Added support for i2cssh and iTunes Applescripts (via @jannae)
- Make slogan consistent throughout (via @Cottser)
- Added tests to cover file copying and linking (via @Cottser)
- Better Apple Messages support (via @vitorgalvao)
- Added support for Keka (via @vitorgalvao)
- Added support for Feeds (via @vitorgalvao)
- Added support for Textual (via @vitorgalvao)

## Mackup 0.5.3

- Added support for Divvy (via @saulshanabrook)
- Added support for Apple Messages (via @pzbyszynski)
- Added support for Skype (via @pzbyszynski)
- Added support for SuperDuper! (via @pzbyszynski)
- Added support for ForkLift 2 (via @pzbyszynski)
- Added support for Ember (via @pzbyszynski)
- Added support for Dash and Cyberduck (via @suprememoocow)
- Added support for Mou (via @jannae)
- Added support for PokerStars (via @vitorgalvao)

## Mackup 0.5.2

- Added support for Tower (via @MichaelRBond)
- Added support for Colloquy (via @MichaelRBond)
- Added support for Twitterrific (via @MichaelRBond)
- Mackup path in dropbox is now configurable via constant (via @MichaelRBond)
- Added support for Spectacle (via @vincecima)

## Mackup 0.5.1

- Added support for exercism (via @mwarkentin)
- Added support for Skim
- Added support for Scenario
- Added support for Ack (via @adamlogic)
- Added support for Stata and SelfControl (via @kfinlay)
- Added support for LaTeXiT (via @twsh)
- Do not link ~/Library/* files on GNU/Linux, should fix #104

## Mackup 0.5

- Added GNU/Linux support (via @flexiondotorg)
- Added the ability to explicitly list the list of applications to sync (thx
  @zuhao)
- Added support for Shuttle, the heroku-accounts plugin for Heroku, bundler,
  pry and awesome-print for Ruby (via @yabawock)
- Added support for Bash it (via @Tam-Lin)

## Mackup 0.4.4

- Conflict folder sync fix (via @ediventurin)
- Added support for PIP (via @dhellmann)
- Added support for FTP's .netrc, Chef, Pear (via @yabawock)
- Added support for Irssi (via @louisrli)
- Added support for Htop and Janus (via @walkertraylor)
- Added support for Transmit (via @dustinmm80)
- Improved Vim support (via @yabawock)

## Mackup 0.4.3

- Added support for nvALT (via @stenehall)
- Added support for Adobe Lightroom, OS X Scripts Services and Quicklook (thx
  @Tam-Lin)
- Added support for Bartender, Caffeine, CloudApp, Droplr, Fantastical, Moom,
  OmniFocus, Pastebot, PopClip, Slogger (via @ediventurin)
- Added support for ClipMenu, MenuMeters, PhpStorm 6, RubyMine 5, Spotify
  (via @hakubo)
- Added support for Concentrate (via @raylillywhite)
- Added support for BibDesk (via @twsh)

## Mackup 0.4.2

- Made a method to check if a process is running (not yet)
- Added support for XCode (via @adeca)
- Added support for CoRD, Spark, f.lux, BetterTouchTool, BetterSnapTool and
  Coda 2 (via @TimCorcoran)
- Added support for Mailplane and Gitbox (via @THEY)

## Mackup 0.4.1

- Hotfix: Checking that a process is runnin is not working everywhere

## Mackup 0.4

- Fixed support for locked files e.g. SourceTree (via @dbingham)
- Added support for Nano (via @stechico)
- Added support for SHSH Blobs (via @stechico)
- Added support for Teamocil and Tmuxinator (via @djquan)
- Added support for Viscosity and Transmission (via @ovrtn)
- Fixed support for Sublime Text (via @nZac)
- Added a config file to not sync some user defined applications (via @nZac)

## Mackup 0.3.2

- Added support for iTerm2 (via @joshbrown)
- Added support for SourceTree (via @stechico)
- Added support for OS X's ColorSync profiles (via @stechico)
- Added support of AppCode 2 (via @MarcoSero)
- Added support of IntelliJIdea 12 (via @MarcoSero)
- Added support of RubyMine 4 (via @MarcoSero)
- Fixed a typo (via @dhellmann)
- Added support for Screen (via @dhellmann)
- Added support for PyPI (via @dhellmann)
- Added support for ExpanDrive (via @dhellmann)
- Added support for Git Hooks (via @dhellmann)

## Mackup 0.3.1

- Added support for Slate (via @stechico)
- Added support for Adium (via @stechico)
- Improved support for Mercurial (via @stechico)
- Added support for Sublime Text 3 (via @laupiFrpar)
- Added support for MPV (via @Nyx0uf)
- Added support for Ventrilo (via @stechico)
- Added support for TextMate (via @hkaju)
- Added support for Tmux, SizeUp, Quicksilver, Witch, ControlPlane, GeekTool,
  Keymo, KeyRemap4MacBook, MercuryMover, PCKeyboardHack (via @orenshk)
- Made the help screen more readable (too many supported apps)

## Mackup 0.3

- Added an uninstall mode to revert a system to its pre-Mackup state
- Added support for Byobu (via @drye)
- Added support for Fish (via @saulshanabrook)
- Improved the Vim support

## Mackup 0.2

- Added support for Emacs and XEmacs
- Added support for Zsh
- Added support for LimeChat
- Added support for Subversion (via @adamme)
- Added support for Oh My Zsh (via @adamme)
- Added support for Ruby and Rails (via @atipugin)
- Added support for Pow (via @atipugin)
- Added support for Ruby Version (via @adamstac)
- Added support for Pentadactyl (via @alanning)
- Added support for Vimperator (via @alanning)
- Improved Git support (via @atipugin)
- Improved Bash support (via @adamme)
- Doc updates

## Mackup 0.1

- Initial release<|MERGE_RESOLUTION|>--- conflicted
+++ resolved
@@ -2,7 +2,6 @@
 
 ## WIP
 
-<<<<<<< HEAD
 - Limit .gem folder backup for Ruby, including credentials file only (via
   @ashchan)
 - Support for PostgreSQL (via @bashu)
@@ -62,6 +61,8 @@
 - Improved bash support (via @pkyeck)
 - Improved Python 3 support (via @dannluciano)
 - Added support for VLC (via @kiliankoe)
+- Added doc, ftdetect, ftplugin, indent, syntax directories to vim config
+  (via @feigaochn)
 
 ## Mackup 0.7.4
 
@@ -73,10 +74,6 @@
 - Atom now only syncs essential files, excluding compiled and cache folders
   (via @lmartins)
 - Support for Artistic Style (via @feigaochn)
-=======
-- Added doc, ftdetect, ftplugin, indent, syntax directories to vim config
-  (via @feigaochn)
->>>>>>> 2663872a
 - Support for Tig (via @damiankloip)
 - Added bundle directory to vim config (via @alanlamielle)
 - Support for Prezto (via @ponceleao)
