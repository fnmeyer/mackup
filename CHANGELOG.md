--- conflicted
+++ resolved
@@ -12,11 +12,8 @@
 - Add support for Pandoc
 - Add support for PhpStorm 9.5 (via @mnapoli)
 - Improved support for Composer, backup ./composer/composer.json (via @mnapoli)
-<<<<<<< HEAD
 - Add support for Blackfire (via @mnapoli)
-=======
 - Add support for liquidprompt (via @GochoMugo)
->>>>>>> 87559f2d
 
 ## Mackup 0.8.11
 
